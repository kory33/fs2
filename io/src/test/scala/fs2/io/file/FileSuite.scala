--- conflicted
+++ resolved
@@ -56,30 +56,13 @@
   group("writeAll") {
     test("simple write") {
       assert(
-<<<<<<< HEAD
         tempFile
           .flatMap(path =>
             Stream("Hello", " world!")
               .covary[IO]
               .through(text.utf8Encode)
-              .through(file.writeAll[IO](path))
-              .drain ++ file.readAll[IO](path, 4096).through(text.utf8Decode)
+              .through(file.writeAll[IO](path)) ++ file.readAll[IO](path, 4096).through(text.utf8Decode)
           )
-=======
-        Stream
-          .resource(Blocker[IO])
-          .flatMap { bec =>
-            tempFile
-              .flatMap(path =>
-                Stream("Hello", " world!")
-                  .covary[IO]
-                  .through(text.utf8Encode)
-                  .through(file.writeAll[IO](path, bec)) ++ file
-                  .readAll[IO](path, bec, 4096)
-                  .through(text.utf8Decode)
-              )
-          }
->>>>>>> 749d0757
           .compile
           .foldMonoid
           .unsafeRunSync() == "Hello world!"
@@ -88,31 +71,12 @@
 
     test("append") {
       assert(
-<<<<<<< HEAD
-        tempFile
-          .flatMap { path =>
-            val src = Stream("Hello", " world!").covary[IO].through(text.utf8Encode)
-
-            src.through(file.writeAll[IO](path)).drain ++
-              src
-                .through(file.writeAll[IO](path, List(StandardOpenOption.APPEND)))
-                .drain ++
-              file.readAll[IO](path, 4096).through(text.utf8Decode)
-=======
-        Stream
-          .resource(Blocker[IO])
-          .flatMap { bec =>
             tempFile
               .flatMap { path =>
                 val src = Stream("Hello", " world!").covary[IO].through(text.utf8Encode)
-
-                src.through(file.writeAll[IO](path, bec)) ++
-                  src
-                    .through(file.writeAll[IO](path, bec, List(StandardOpenOption.APPEND))) ++
-                  file.readAll[IO](path, bec, 4096).through(text.utf8Decode)
+                src.through(file.writeAll[IO](path)) ++
+                  src.through(file.writeAll[IO](path, List(StandardOpenOption.APPEND))) ++ file.readAll[IO](path, 4096).through(text.utf8Decode)
               }
->>>>>>> 749d0757
-          }
           .compile
           .foldMonoid
           .unsafeRunSync() == "Hello world!Hello world!"
