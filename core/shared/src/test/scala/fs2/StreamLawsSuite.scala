--- conflicted
+++ resolved
@@ -1,6 +1,3 @@
-<<<<<<< HEAD
-// package fs2
-=======
 /*
  * Copyright (c) 2013 Functional Streams for Scala
  *
@@ -22,8 +19,7 @@
  * CONNECTION WITH THE SOFTWARE OR THE USE OR OTHER DEALINGS IN THE SOFTWARE.
  */
 
-package fs2
->>>>>>> d455ec82
+// package fs2
 
 // import cats.Eq
 // import cats.effect.IO
