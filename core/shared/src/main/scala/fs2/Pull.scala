--- conflicted
+++ resolved
@@ -22,20 +22,16 @@
 package fs2
 
 import scala.annotation.tailrec
+import scala.concurrent.duration.FiniteDuration
 import scala.util.control.NonFatal
 
 import cats.{Eval => _, _}
 import cats.effect._
-<<<<<<< HEAD
-import cats.implicits._
-
-=======
 import cats.syntax.all._
->>>>>>> 4c5cf150
+
 import fs2.internal._
 
 import Pull._
-import scala.concurrent.duration.FiniteDuration
 
 /**
   * A `p: Pull[F,O,R]` reads values from one or more streams, returns a
