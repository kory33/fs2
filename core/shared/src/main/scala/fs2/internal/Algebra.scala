package fs2.internal

import cats.~>
import cats.effect.{Concurrent, Sync}
import cats.implicits._
import fs2._

import scala.concurrent.ExecutionContext

private[fs2] sealed trait Algebra[F[_], O, R]

private[fs2] object Algebra {

  final case class Output[F[_], O](values: Segment[O, Unit]) extends Algebra[F, O, Unit]

  final case class Run[F[_], O, R](values: Segment[O, R]) extends Algebra[F, O, R]

  final case class Step[F[_], X, O](
      stream: FreeC[Algebra[F, X, ?], Unit],
      scope: Option[Token]
  ) extends Algebra[F, O, Option[(Segment[X, Unit], Token, FreeC[Algebra[F, X, ?], Unit])]]

  final case class Eval[F[_], O, R](value: F[R]) extends AlgEffect[F, O, R]

  final case class Acquire[F[_], O, R](resource: F[R], release: R => F[Unit])
      extends AlgEffect[F, O, (R, Token)]

  final case class Release[F[_], O](token: Token) extends AlgEffect[F, O, Unit]

<<<<<<< HEAD
  final case class OpenScope[F[_], O](interruptible: Option[(Concurrent[F], ExecutionContext)])
      extends AlgScope[F, O, Option[CompileScope[F, O]]]
=======
  final case class OpenScope[F[_], O](interruptible: Option[(Effect[F], ExecutionContext)])
      extends AlgScope[F, O, Option[Token]]
>>>>>>> 5d547a0f

  final case class CloseScope[F[_], O](scopeId: Token, interruptFallback: Boolean)
      extends AlgScope[F, O, Unit]

  final case class GetScope[F[_], O, X]() extends AlgEffect[F, O, CompileScope[F, X]]

  sealed trait AlgEffect[F[_], O, R] extends Algebra[F, O, R]

  implicit class AlgEffectSyntax[F[_], O, R](val self: AlgEffect[F, O, R]) extends AnyVal {

    // safe to cast, used in translate only
    // if interruption has to be supported effect for G has to be passed
    private[internal] def translate[G[_]](effect: Option[Concurrent[G]],
                                          fK: F ~> G): AlgEffect[G, O, R] =
      self match {
        case a: Acquire[F, O, r] =>
          Acquire[G, O, r](fK(a.resource), r => fK(a.release(r))).asInstanceOf[AlgEffect[G, O, R]]
        case e: Eval[F, O, R] => Eval[G, O, R](fK(e.value))
        case o: OpenScope[F, O] =>
          OpenScope[G, O](
            o.interruptible.flatMap {
              case (_, ec) =>
                effect.map { eff =>
                  (eff, ec)
                }
            }
          ).asInstanceOf[AlgEffect[G, O, R]]

        case r: Release[F, O]     => r.asInstanceOf[AlgEffect[G, O, R]]
        case c: CloseScope[F, O]  => c.asInstanceOf[AlgEffect[G, O, R]]
        case g: GetScope[F, O, x] => g.asInstanceOf[AlgEffect[G, O, R]]
      }
  }

  sealed trait AlgScope[F[_], O, R] extends AlgEffect[F, O, R]

  implicit class AlgScopeSyntax[F[_], O, R](val self: AlgScope[F, O, R]) extends AnyVal {
    // safe to typecast no output from open/close
    private[internal] def covaryOutput[O2]: AlgScope[F, O2, R] =
      self.asInstanceOf[AlgScope[F, O2, R]]
  }

  def output[F[_], O](values: Segment[O, Unit]): FreeC[Algebra[F, O, ?], Unit] =
    FreeC.Eval[Algebra[F, O, ?], Unit](Output(values))

  def output1[F[_], O](value: O): FreeC[Algebra[F, O, ?], Unit] =
    output(Segment.singleton(value))

  def segment[F[_], O, R](values: Segment[O, R]): FreeC[Algebra[F, O, ?], R] =
    FreeC.Eval[Algebra[F, O, ?], R](Run(values))

  def eval[F[_], O, R](value: F[R]): FreeC[Algebra[F, O, ?], R] =
    FreeC.Eval[Algebra[F, O, ?], R](Eval(value))

  def acquire[F[_], O, R](resource: F[R],
                          release: R => F[Unit]): FreeC[Algebra[F, O, ?], (R, Token)] =
    FreeC.Eval[Algebra[F, O, ?], (R, Token)](Acquire(resource, release))

  def release[F[_], O](token: Token): FreeC[Algebra[F, O, ?], Unit] =
    FreeC.Eval[Algebra[F, O, ?], Unit](Release(token))

  /**
    * Steps through the stream, providing either `uncons` or `stepLeg`.
    * Yields to head in form of segment, then id of the scope that was active after step evaluated and tail of the `stream`.
    *
    * @param stream             Stream to step
    * @param scopeId            If scope has to be changed before this step is evaluated, id of the scope must be supplied
    */
  private def step[F[_], O, X](
      stream: FreeC[Algebra[F, O, ?], Unit],
      scopeId: Option[Token]
  ): FreeC[Algebra[F, X, ?], Option[(Segment[O, Unit], Token, FreeC[Algebra[F, O, ?], Unit])]] =
    FreeC
      .Eval[Algebra[F, X, ?], Option[(Segment[O, Unit], Token, FreeC[Algebra[F, O, ?], Unit])]](
        Algebra.Step[F, O, X](stream, scopeId))

  def stepLeg[F[_], O](
      leg: Stream.StepLeg[F, O]): FreeC[Algebra[F, Nothing, ?], Option[Stream.StepLeg[F, O]]] =
    step[F, O, Nothing](
      leg.next,
      Some(leg.scopeId)
    ).map {
      _.map { case (h, id, t) => new Stream.StepLeg[F, O](h, id, t) }
    }

  /**
    * Wraps supplied pull in new scope, that will be opened before this pull is evaluated
    * and closed once this pull either finishes its evaluation or when it fails.
    */
  def scope[F[_], O](s: FreeC[Algebra[F, O, ?], Unit]): FreeC[Algebra[F, O, ?], Unit] =
    scope0(s, None)

  /**
    * Like `scope` but allows this scope to be interrupted.
    * Note that this may fail with `Interrupted` when interruption occurred
    */
  private[fs2] def interruptScope[F[_], O](s: FreeC[Algebra[F, O, ?], Unit])(
      implicit F: Concurrent[F],
      ec: ExecutionContext): FreeC[Algebra[F, O, ?], Unit] =
    scope0(s, Some((F, ec)))

<<<<<<< HEAD
  private[fs2] def openScope[F[_], O](interruptible: Option[(Concurrent[F], ExecutionContext)])
    : FreeC[Algebra[F, O, ?], Option[CompileScope[F, O]]] =
    FreeC.Eval[Algebra[F, O, ?], Option[CompileScope[F, O]]](OpenScope(interruptible))
=======
  private[fs2] def openScope[F[_], O](interruptible: Option[(Effect[F], ExecutionContext)])
    : FreeC[Algebra[F, O, ?], Option[Token]] =
    FreeC.Eval[Algebra[F, O, ?], Option[Token]](OpenScope(interruptible))
>>>>>>> 5d547a0f

  private[fs2] def closeScope[F[_], O](token: Token,
                                       interruptFallBack: Boolean): FreeC[Algebra[F, O, ?], Unit] =
    FreeC.Eval[Algebra[F, O, ?], Unit](CloseScope(token, interruptFallBack))

  private def scope0[F[_], O](
      s: FreeC[Algebra[F, O, ?], Unit],
      interruptible: Option[(Concurrent[F], ExecutionContext)]): FreeC[Algebra[F, O, ?], Unit] =
    openScope(interruptible).flatMap {
      case None =>
        pure(()) // in case of interruption the scope closure is handled by scope itself, before next step is returned
      case Some(scopeId) =>
        s.transformWith {
          case Right(_) => closeScope(scopeId, interruptFallBack = false)
          case Left(err) =>
            closeScope(scopeId, interruptFallBack = false).transformWith {
              case Right(_)   => raiseError(err)
              case Left(err0) => raiseError(CompositeFailure(err, err0, Nil))
            }
        }
    }

  def getScope[F[_], O, X]: FreeC[Algebra[F, O, ?], CompileScope[F, X]] =
    FreeC.Eval[Algebra[F, O, ?], CompileScope[F, X]](GetScope())

  def pure[F[_], O, R](r: R): FreeC[Algebra[F, O, ?], R] =
    FreeC.Pure[Algebra[F, O, ?], R](r)

  def raiseError[F[_], O, R](t: Throwable): FreeC[Algebra[F, O, ?], R] =
    FreeC.Fail[Algebra[F, O, ?], R](t)

  def suspend[F[_], O, R](f: => FreeC[Algebra[F, O, ?], R]): FreeC[Algebra[F, O, ?], R] =
    FreeC.suspend(f)

  def translate[F[_], G[_], O](
      s: FreeC[Algebra[F, O, ?], Unit],
      u: F ~> G
  )(implicit G: TranslateInterrupt[G]): FreeC[Algebra[G, O, ?], Unit] =
    translate0[F, G, O](u, s, G.effectInstance)

  def uncons[F[_], X, O](s: FreeC[Algebra[F, O, ?], Unit])
    : FreeC[Algebra[F, X, ?], Option[(Segment[O, Unit], FreeC[Algebra[F, O, ?], Unit])]] =
    step(s, None).map { _.map { case (h, _, t) => (h, t) } }

  /** Left-folds the output of a stream. */
  def compile[F[_], O, B](stream: FreeC[Algebra[F, O, ?], Unit], init: B)(f: (B, O) => B)(
      implicit F: Sync[F]): F[B] =
    F.delay(CompileScope.newRoot[F, O]).flatMap { scope =>
      compileScope[F, O, B](scope, stream, init)(f).attempt.flatMap {
        case Left(t)  => scope.close *> F.raiseError(t)
        case Right(b) => scope.close.as(b)
      }
    }

  private[fs2] def compileScope[F[_], O, B](scope: CompileScope[F, O],
                                            stream: FreeC[Algebra[F, O, ?], Unit],
                                            init: B)(g: (B, O) => B)(implicit F: Sync[F]): F[B] =
    compileLoop[F, O](scope, stream).flatMap {
      case Some((output, scope, tail)) =>
        try {
          val b = output.fold(init)(g).force.run._2
          compileScope(scope, tail, b)(g)
        } catch {
          case NonFatal(err) =>
            compileScope(scope, tail.asHandler(err), init)(g)
        }
      case None =>
        F.pure(init)
    }

  private[fs2] def compileLoop[F[_], O](
      scope: CompileScope[F, O],
      stream: FreeC[Algebra[F, O, ?], Unit]
  )(implicit F: Sync[F])
    : F[Option[(Segment[O, Unit], CompileScope[F, O], FreeC[Algebra[F, O, ?], Unit])]] = {

    case class Done[X](scope: CompileScope[F, O]) extends R[X]
    case class Out[X](head: Segment[X, Unit],
                      scope: CompileScope[F, O],
                      tail: FreeC[Algebra[F, X, ?], Unit])
        extends R[X]
    case class Interrupted[X](nextScope: CompileScope[F, O], next: FreeC[Algebra[F, O, ?], Unit])
        extends R[X]
    case class OpenInterruptibly[X](
        scope: CompileScope[F, O],
        effect: Effect[F],
        ec: ExecutionContext,
        onInterrupt: FreeC[Algebra[F, X, ?], Unit],
        next: Either[Throwable, CompileScope[F, O]] => FreeC[Algebra[F, X, ?], Unit]
    ) extends R[X]

    sealed trait R[X]

    def go[X](
        scope: CompileScope[F, O],
        stream: FreeC[Algebra[F, X, ?], Unit]
    ): F[R[X]] = {
      F.flatMap(F.delay(stream.viewL.get)) {
        case _: FreeC.Pure[Algebra[F, X, ?], Unit] =>
          F.pure(Done(scope))

        case failed: FreeC.Fail[Algebra[F, X, ?], Unit] =>
          F.raiseError(failed.error)

        case e: FreeC.Eval[Algebra[F, X, ?], Unit] =>
          F.raiseError(
            new Throwable(
              s"FreeC.ViewL structure must be Pure(a), Fail(e), or Bind(Eval(fx),k) was: $e"))

        case bound: FreeC.Bind[Algebra[F, X, ?], y, Unit] =>
          val f = bound.f
            .asInstanceOf[Either[Throwable, Any] => FreeC[Algebra[F, X, ?], Unit]]
          val fx = bound.fx.asInstanceOf[FreeC.Eval[Algebra[F, X, ?], y]].fr

          def interruptGuard(next: => F[R[X]]): F[R[X]] =
            F.flatMap(scope.isInterrupted) {
              case None => next
              case Some(Left(err)) =>
                go(scope, f(Left(err)))
              case Some(Right(scopeId)) =>
                scope.whenInterrupted(scopeId).map {
                  case (scope0, next) => Interrupted[X](scope0, next)
                }

            }

          fx match {
            case output: Algebra.Output[F, X] =>
              interruptGuard(
                F.pure(Out(output.values, scope, f(Right(()))))
              )

            case run: Algebra.Run[F, X, r] =>
              interruptGuard {
                val (h, t) =
                  // Values hardcoded here until we figure out how to properly expose them
                  run.values.force.splitAt(1024, Some(10000)) match {
                    case Left((r, chunks, _)) => (chunks, f(Right(r)))
                    case Right((chunks, tail)) =>
                      (chunks, segment(tail).transformWith(f))
                  }

                F.pure(Out(Segment.catenatedChunks(h), scope, t))
              }

            case u: Algebra.Step[F, y, X] =>
              // if scope was specified in step, try to find it, otherwise use the current scope.
              F.flatMap(u.scope.fold[F[Option[CompileScope[F, O]]]](F.pure(Some(scope))) {
                scopeId =>
                  scope.findStepScope(scopeId)
              }) {
                case Some(stepScope) =>
                  F.flatMap(F.attempt(go[y](stepScope, u.stream))) {
                    case Right(Done(scope)) =>
                      interruptGuard(
                        go(scope, f(Right(None)))
                      )
                    case Right(Out(head, _, tail)) =>
                      interruptGuard(
                        go(scope, f(Right(Some((head, scope.id, tail)))))
                      )
                    case Right(Interrupted(scope, next)) => F.pure(Interrupted(scope, next))
                    case Right(OpenInterruptibly(scope, effect, ec, onInterrupt, next)) =>
                      def transform(s: FreeC[Algebra[F, y, ?], Unit]) =
                        step(s, None).transformWith(f)
                      F.pure(
                        OpenInterruptibly(scope, effect, ec, transform(onInterrupt), next.andThen {
                          s =>
                            transform(s)
                        }))
                    case Left(err) =>
                      go(scope, f(Left(err)))
                  }
                case None =>
                  F.raiseError(
                    new Throwable(
                      s"Fail to find scope for next step: current: ${scope.id}, step: $u"))
              }

            case eval: Algebra.Eval[F, X, r] =>
              F.flatMap(scope.interruptibleEval(eval.value)) {
                case Right(r)        => go[X](scope, f(Right(r)))
                case Left(Left(err)) => go[X](scope, f(Left(err)))
                case Left(Right(token)) =>
                  scope.whenInterrupted(token).map {
                    case (scope0, next) => Interrupted[X](scope0, next)
                  }
              }

            case acquire: Algebra.Acquire[F, X, r] =>
              interruptGuard {
                F.flatMap(scope.acquireResource(acquire.resource, acquire.release)) { r =>
                  go[X](scope, f(r))
                }
              }

            case release: Algebra.Release[F, X] =>
              F.flatMap(scope.releaseResource(release.token)) { r =>
                go[X](scope, f(r))
              }

            case _: Algebra.GetScope[F, X, y] =>
              go(scope, f(Right(scope)))

            case open: Algebra.OpenScope[F, X] =>
              interruptGuard {
                open.interruptible match {
                  case None =>
                    F.flatMap(scope.open(None)) { childScope =>
                      go(childScope, f(Right(Some(childScope.id))))
                    }

                  case Some((effect, ec)) =>
                    F.pure(
                      OpenInterruptibly(scope,
                                        effect,
                                        ec,
                                        FreeC.suspend(f(Right(None))),
                                        r => f(r.right.map(scope => Some(scope.id)))))
                }
              }

            case close: Algebra.CloseScope[F, X] =>
              if (close.interruptFallback) {
                scope.whenInterrupted(close.scopeId).map {
                  case (scope0, next) => Interrupted[X](scope0, next)
                }
              } else {
                def closeAndGo(toClose: CompileScope[F, O]) =
                  F.flatMap(toClose.close) { r =>
                    F.flatMap(toClose.openAncestor) { ancestor =>
                      go(ancestor, f(r))
                    }
                  }
                scope.findSelfOrAncestor(close.scopeId) match {
                  case Some(toClose) => closeAndGo(toClose)
                  case None =>
                    scope.findSelfOrChild(close.scopeId).flatMap {
                      case Some(toClose) =>
                        closeAndGo(toClose)
                      case None =>
                        // scope already closed, continue with current scope
                        go(scope, f(Right(())))
                    }
                }
              }

          }

      }
    }

    F.flatMap(go(scope, stream)) {
      case Done(_)                  => F.pure(None)
      case Out(head, scopeId, tail) => F.pure(Some((head, scopeId, tail)))
      case Interrupted(scope, next) => compileLoop(scope, next)
      case OpenInterruptibly(scope, effect, ec, onInterrupt, next) =>
        F.flatMap(scope.open(Some((effect, ec, onInterrupt)))) { childScope =>
          compileLoop(childScope, next(Right(childScope)))
        }
    }
  }

  private def translateStep[F[_], G[_], X](
      fK: F ~> G,
      next: FreeC[Algebra[F, X, ?], Unit],
      effect: Option[Effect[G]]
  ): FreeC[Algebra[G, X, ?], Unit] =
    next.viewL.get match {
      case _: FreeC.Pure[Algebra[F, X, ?], Unit] =>
        FreeC.Pure[Algebra[G, X, ?], Unit](())

      case failed: FreeC.Fail[Algebra[F, X, ?], Unit] =>
        Algebra.raiseError(failed.error)

      case bound: FreeC.Bind[Algebra[F, X, ?], _, Unit] =>
        val f = bound.f
          .asInstanceOf[Either[Throwable, Any] => FreeC[Algebra[F, X, ?], Unit]]
        val fx = bound.fx.asInstanceOf[FreeC.Eval[Algebra[F, X, ?], _]].fr

        fx match {
          case output: Algebra.Output[F, X] =>
            Algebra.output[G, X](output.values).transformWith {
              case Right(v) =>
                // Cast is safe here, as at this point the evaluation of this Step will end
                // and the remainder of the free will be passed as a result in Bind. As such
                // next Step will have this to evaluate, and will try to translate again.
                f(Right(v))
                  .asInstanceOf[FreeC[Algebra[G, X, ?], Unit]]
              case Left(err) => translateStep(fK, f(Left(err)), effect)
            }

<<<<<<< HEAD
          case open: Algebra.OpenScope[F, O] =>
            val interruptible =
              open.interruptible.map {
                case (concurrent, ec) => (concurrent, ec, f(Right(None)))
              }
            F.flatMap(scope.open(interruptible)) { childScope =>
              compileLoop(childScope, f(Right(Some(childScope))))
=======
          case run: Algebra.Run[F, X, r] =>
            Algebra.segment[G, X, r](run.values).transformWith {
              case Right(v) =>
                // Cast is safe here, as at this point the evaluation of this Step will end
                // and the remainder of the free will be passed as a result in Bind. As such
                // next Step will have this to evaluate, and will try to translate again.
                f(Right(v))
                  .asInstanceOf[FreeC[Algebra[G, X, ?], Unit]]
              case Left(err) => translateStep(fK, f(Left(err)), effect)
>>>>>>> 5d547a0f
            }

          case step: Algebra.Step[F, x, X] =>
            FreeC
              .Eval[Algebra[G, X, ?],
                    Option[(Segment[x, Unit], Token, FreeC[Algebra[G, x, ?], Unit])]](
                Algebra.Step[G, x, X](
                  stream = translateStep[F, G, x](fK, step.stream, effect),
                  scope = step.scope
                ))
              .transformWith { r =>
                translateStep[F, G, X](fK, f(r), effect)
              }

          case alg: Algebra.AlgEffect[F, X, r] =>
            FreeC.Eval[Algebra[G, X, ?], r](alg.translate[G](effect, fK)).transformWith { r =>
              translateStep(fK, f(r), effect)
            }

        }

      case e =>
        sys.error(
          "FreeC.ViewL structure must be Pure(a), Fail(e), or Bind(Eval(fx),k), (translateLeg) was: " + e)
    }

  private def translate0[F[_], G[_], O](
<<<<<<< HEAD
      fK: G ~> F,
      s: FreeC[Algebra[G, O, ?], Unit],
      effect: Option[Concurrent[F]]
  ): FreeC[Algebra[F, O, ?], Unit] = {

    // uncons is done
    case class Done[X, XO](result: Option[(Segment[X, Unit], FreeC[Algebra[G, X, ?], Unit])])
        extends UR[X, XO]

    // uncons shall continue with result of `f` once `alg` is evaluated
    // used in OpenScope and CloseScope, to assure scopes are opened and closed only on main Loop.
    case class Continue[X, R, XO](alg: FreeC[Algebra[F, XO, ?], R],
                                  f: Either[Throwable, R] => FreeC[Algebra[G, X, ?], Unit])
        extends UR[X, XO]

    case class Error[X, XO](rsn: Throwable) extends UR[X, XO]

    sealed trait UR[X, XO]

    def uncons[X, XO](
        xs: FreeC[Algebra[G, X, ?], Unit],
        chunkSize: Int,
        maxSteps: Long
    ): UR[X, XO] =
      xs.viewL.get match {
        case _: FreeC.Pure[Algebra[G, X, ?], Unit] =>
          Done(None)

        case failed: FreeC.Fail[Algebra[G, X, ?], Unit] =>
          Error(failed.error)

        case bound: FreeC.Bind[Algebra[G, X, ?], y, Unit] =>
          val f = bound.f
            .asInstanceOf[Either[Throwable, Any] => FreeC[Algebra[G, X, ?], Unit]]
          val fx = bound.fx.asInstanceOf[FreeC.Eval[Algebra[G, X, ?], y]].fr

          fx match {
            case output: Algebra.Output[G, X] =>
              Done(Some((output.values, f(Right(())))))

            case run: Algebra.Run[G, X, r] =>
              val (h, t) =
                run.values.force.splitAt(chunkSize, Some(maxSteps)) match {
                  case Left((r, chunks, _)) => (chunks, f(Right(r)))
                  case Right((chunks, tail)) =>
                    (chunks, segment(tail).transformWith(f))
                }

              Done(Some((Segment.catenatedChunks(h), t)))

            case u: Algebra.Uncons[G, y, X] =>
              uncons[y, XO](u.s, u.chunkSize, u.maxSteps) match {
                case Done(r) => uncons(f(Right(r)), chunkSize, maxSteps)
                case cont: Continue[y, r, XO] =>
                  Continue[X, r, XO](
                    cont.alg,
                    r =>
                      Algebra
                        .uncons[G, X, y](cont.f(r), u.chunkSize, u.maxSteps)
                        .transformWith(f)
                  )

                case Error(err) => uncons(f(Left(err)), chunkSize, maxSteps)
              }

            case run: Algebra.RunLeg[G, x, X] =>
              Continue(
                FreeC.Eval[Algebra[F, XO, ?], Option[Stream.StepLeg[F, x]]](
                  RunLeg[F, x, XO](
                    new Stream.StepLeg[F, x](
                      head = run.l.head,
                      // Scope cast safe as the G in the scope is actually F
                      // since the Sync is provided when we are compiling the sream.
                      scope = run.l.scope.asInstanceOf[CompileScope[F, x]],
                      next = translateLeg[x](run.l.next)
                    ))
                ),
                f
              )

            case effectAlg: Algebra.AlgEffect[G, X, r] =>
              Continue(FreeC.Eval(effectAlg.translate[F](effect, fK).covaryOutput[XO]), f)

          }

        case e =>
          sys.error(
            "FreeC.ViewL structure must be Pure(a), Fail(e), or Bind(Eval(fx),k), (translate) was: " + e)
      }

    /**
      * Translates given free for use in a [[Stream.StepLeg]].
      *
      * As such this only translates up to the point where evaluation in compileLoop returns a value.
      * The rest of the free is kept untranslated. So that next step can translate its
      * required part of the free or if we force the [[Stream.StepLeg]] back into a stream.
      *
      * Otherwise we would be getting the same free translated twice.
      *
      * @param next The free that should be translated until it returns a value.
      */
    def translateLeg[X](next: FreeC[Algebra[G, X, ?], Unit]): FreeC[Algebra[F, X, ?], Unit] =
      next.viewL.get match {
        case _: FreeC.Pure[Algebra[G, X, ?], Unit] =>
          FreeC.Pure[Algebra[F, X, ?], Unit](())

        case failed: FreeC.Fail[Algebra[G, X, ?], Unit] =>
          Algebra.raiseError(failed.error)

        case bound: FreeC.Bind[Algebra[G, X, ?], _, Unit] =>
          val f = bound.f
            .asInstanceOf[Either[Throwable, Any] => FreeC[Algebra[G, X, ?], Unit]]
          val fx = bound.fx.asInstanceOf[FreeC.Eval[Algebra[G, X, ?], _]].fr

          fx match {
            case output: Algebra.Output[G, X] =>
              Algebra.output[F, X](output.values).transformWith {
                case Right(v) =>
                  // Cast is safe here, as at this point the evaluation of this RunStep will end
                  // and the remainder of the free will be passed to the new Stream.StepLeg, as the next
                  // thus in the next RunStep, this remainder will be evaluated again.
                  f(Right(v))
                    .asInstanceOf[FreeC[Algebra[F, X, ?], Unit]]
                case Left(err) => translateLeg(f(Left(err)))
              }

            case run: Algebra.Run[G, X, r] =>
              Algebra.segment[F, X, r](run.values).transformWith {
                case Right(v) =>
                  // Cast is safe here, as at this point the evaluation of this RunStep will end
                  // and the remainder of the free will be passed to the new Stream.StepLeg, as the next
                  // thus in the next RunStep, this remainder will be evaluated again.
                  f(Right(v))
                    .asInstanceOf[FreeC[Algebra[F, X, ?], Unit]]
                case Left(err) => translateLeg(f(Left(err)))
              }

            case u: Algebra.Uncons[G, x, X] =>
              uncons[x, X](u.s, u.chunkSize, u.maxSteps) match {
                case Done(r) => translateLeg(f(Right(r)))
                case cont: Continue[x, r, X] =>
                  cont.alg.transformWith { r =>
                    val next: FreeC[Algebra[G, X, ?], Unit] =
                      Algebra.uncons(cont.f(r), u.chunkSize, u.maxSteps).transformWith(f)
                    translateLeg(next)
                  }

                case Error(rsn) => translateLeg(f(Left(rsn)))
              }

            case run: Algebra.RunLeg[G, x, X] =>
              FreeC
                .Eval[Algebra[F, X, ?], Option[Stream.StepLeg[F, x]]](
                  RunLeg(
                    new Stream.StepLeg[F, x](
                      head = run.l.head,
                      // Scope cast safe as the G in the scope is actually F
                      // since the Sync is provided when we are compiling the sream.
                      scope = run.l.scope.asInstanceOf[CompileScope[F, x]],
                      next = translateLeg[x](run.l.next)
                    ))
                )
                .transformWith { r =>
                  translateLeg(f(r))
                }

            case alg: Algebra.AlgEffect[G, X, r] =>
              FreeC.Eval[Algebra[F, X, ?], r](alg.translate[F](effect, fK)).transformWith { r =>
                translateLeg(f(r))
              }

          }

        case e =>
          sys.error(
            "FreeC.ViewL structure must be Pure(a), Fail(e), or Bind(Eval(fx),k), (translateLeg) was: " + e)
      }

=======
      fK: F ~> G,
      s: FreeC[Algebra[F, O, ?], Unit],
      effect: Option[Effect[G]]
  ): FreeC[Algebra[G, O, ?], Unit] =
>>>>>>> 5d547a0f
    s.viewL.get match {
      case _: FreeC.Pure[Algebra[F, O, ?], Unit] =>
        FreeC.Pure[Algebra[G, O, ?], Unit](())

      case failed: FreeC.Fail[Algebra[F, O, ?], Unit] =>
        Algebra.raiseError(failed.error)

      case bound: FreeC.Bind[Algebra[F, O, ?], _, Unit] =>
        val f = bound.f
          .asInstanceOf[Either[Throwable, Any] => FreeC[Algebra[F, O, ?], Unit]]
        val fx = bound.fx.asInstanceOf[FreeC.Eval[Algebra[F, O, ?], _]].fr

        fx match {
          case output: Algebra.Output[F, O] =>
            Algebra.output[G, O](output.values).transformWith { r =>
              translate0(fK, f(r), effect)
            }

          case run: Algebra.Run[F, O, r] =>
            Algebra.segment[G, O, r](run.values).transformWith { r =>
              translate0(fK, f(r), effect)
            }

          case step: Algebra.Step[F, x, O] =>
            FreeC
              .Eval[Algebra[G, O, ?],
                    Option[(Segment[x, Unit], Token, FreeC[Algebra[G, x, ?], Unit])]](
                Algebra.Step[G, x, O](
                  stream = translateStep[F, G, x](fK, step.stream, effect),
                  scope = step.scope
                ))
              .transformWith { r =>
                translate0(fK, f(r), effect)
              }

          case alg: Algebra.AlgEffect[F, O, r] =>
            FreeC.Eval[Algebra[G, O, ?], r](alg.translate[G](effect, fK)).transformWith { r =>
              translate0(fK, f(r), effect)
            }

        }

      case e =>
        sys.error(
          "FreeC.ViewL structure must be Pure(a), Fail(e), or Bind(Eval(fx),k), (translateLeg) was: " + e)
    }

}<|MERGE_RESOLUTION|>--- conflicted
+++ resolved
@@ -27,13 +27,8 @@
 
   final case class Release[F[_], O](token: Token) extends AlgEffect[F, O, Unit]
 
-<<<<<<< HEAD
   final case class OpenScope[F[_], O](interruptible: Option[(Concurrent[F], ExecutionContext)])
-      extends AlgScope[F, O, Option[CompileScope[F, O]]]
-=======
-  final case class OpenScope[F[_], O](interruptible: Option[(Effect[F], ExecutionContext)])
       extends AlgScope[F, O, Option[Token]]
->>>>>>> 5d547a0f
 
   final case class CloseScope[F[_], O](scopeId: Token, interruptFallback: Boolean)
       extends AlgScope[F, O, Unit]
@@ -45,8 +40,8 @@
   implicit class AlgEffectSyntax[F[_], O, R](val self: AlgEffect[F, O, R]) extends AnyVal {
 
     // safe to cast, used in translate only
-    // if interruption has to be supported effect for G has to be passed
-    private[internal] def translate[G[_]](effect: Option[Concurrent[G]],
+    // if interruption has to be supported concurrent for G has to be passed
+    private[internal] def translate[G[_]](concurrent: Option[Concurrent[G]],
                                           fK: F ~> G): AlgEffect[G, O, R] =
       self match {
         case a: Acquire[F, O, r] =>
@@ -56,8 +51,8 @@
           OpenScope[G, O](
             o.interruptible.flatMap {
               case (_, ec) =>
-                effect.map { eff =>
-                  (eff, ec)
+                concurrent.map { con =>
+                  (con, ec)
                 }
             }
           ).asInstanceOf[AlgEffect[G, O, R]]
@@ -135,15 +130,9 @@
       ec: ExecutionContext): FreeC[Algebra[F, O, ?], Unit] =
     scope0(s, Some((F, ec)))
 
-<<<<<<< HEAD
   private[fs2] def openScope[F[_], O](interruptible: Option[(Concurrent[F], ExecutionContext)])
-    : FreeC[Algebra[F, O, ?], Option[CompileScope[F, O]]] =
-    FreeC.Eval[Algebra[F, O, ?], Option[CompileScope[F, O]]](OpenScope(interruptible))
-=======
-  private[fs2] def openScope[F[_], O](interruptible: Option[(Effect[F], ExecutionContext)])
     : FreeC[Algebra[F, O, ?], Option[Token]] =
     FreeC.Eval[Algebra[F, O, ?], Option[Token]](OpenScope(interruptible))
->>>>>>> 5d547a0f
 
   private[fs2] def closeScope[F[_], O](token: Token,
                                        interruptFallBack: Boolean): FreeC[Algebra[F, O, ?], Unit] =
@@ -182,7 +171,7 @@
       s: FreeC[Algebra[F, O, ?], Unit],
       u: F ~> G
   )(implicit G: TranslateInterrupt[G]): FreeC[Algebra[G, O, ?], Unit] =
-    translate0[F, G, O](u, s, G.effectInstance)
+    translate0[F, G, O](u, s, G.concurrentInstance)
 
   def uncons[F[_], X, O](s: FreeC[Algebra[F, O, ?], Unit])
     : FreeC[Algebra[F, X, ?], Option[(Segment[O, Unit], FreeC[Algebra[F, O, ?], Unit])]] =
@@ -229,7 +218,7 @@
         extends R[X]
     case class OpenInterruptibly[X](
         scope: CompileScope[F, O],
-        effect: Effect[F],
+        concurrent: Concurrent[F],
         ec: ExecutionContext,
         onInterrupt: FreeC[Algebra[F, X, ?], Unit],
         next: Either[Throwable, CompileScope[F, O]] => FreeC[Algebra[F, X, ?], Unit]
@@ -306,14 +295,17 @@
                         go(scope, f(Right(Some((head, scope.id, tail)))))
                       )
                     case Right(Interrupted(scope, next)) => F.pure(Interrupted(scope, next))
-                    case Right(OpenInterruptibly(scope, effect, ec, onInterrupt, next)) =>
+                    case Right(OpenInterruptibly(scope, concurrent, ec, onInterrupt, next)) =>
                       def transform(s: FreeC[Algebra[F, y, ?], Unit]) =
                         step(s, None).transformWith(f)
                       F.pure(
-                        OpenInterruptibly(scope, effect, ec, transform(onInterrupt), next.andThen {
-                          s =>
-                            transform(s)
-                        }))
+                        OpenInterruptibly(scope,
+                                          concurrent,
+                                          ec,
+                                          transform(onInterrupt),
+                                          next.andThen { s =>
+                                            transform(s)
+                                          }))
                     case Left(err) =>
                       go(scope, f(Left(err)))
                   }
@@ -356,10 +348,10 @@
                       go(childScope, f(Right(Some(childScope.id))))
                     }
 
-                  case Some((effect, ec)) =>
+                  case Some((concurrent, ec)) =>
                     F.pure(
                       OpenInterruptibly(scope,
-                                        effect,
+                                        concurrent,
                                         ec,
                                         FreeC.suspend(f(Right(None))),
                                         r => f(r.right.map(scope => Some(scope.id)))))
@@ -400,8 +392,8 @@
       case Done(_)                  => F.pure(None)
       case Out(head, scopeId, tail) => F.pure(Some((head, scopeId, tail)))
       case Interrupted(scope, next) => compileLoop(scope, next)
-      case OpenInterruptibly(scope, effect, ec, onInterrupt, next) =>
-        F.flatMap(scope.open(Some((effect, ec, onInterrupt)))) { childScope =>
+      case OpenInterruptibly(scope, concurrent, ec, onInterrupt, next) =>
+        F.flatMap(scope.open(Some((concurrent, ec, onInterrupt)))) { childScope =>
           compileLoop(childScope, next(Right(childScope)))
         }
     }
@@ -410,7 +402,7 @@
   private def translateStep[F[_], G[_], X](
       fK: F ~> G,
       next: FreeC[Algebra[F, X, ?], Unit],
-      effect: Option[Effect[G]]
+      concurrent: Option[Concurrent[G]]
   ): FreeC[Algebra[G, X, ?], Unit] =
     next.viewL.get match {
       case _: FreeC.Pure[Algebra[F, X, ?], Unit] =>
@@ -433,18 +425,9 @@
                 // next Step will have this to evaluate, and will try to translate again.
                 f(Right(v))
                   .asInstanceOf[FreeC[Algebra[G, X, ?], Unit]]
-              case Left(err) => translateStep(fK, f(Left(err)), effect)
-            }
-
-<<<<<<< HEAD
-          case open: Algebra.OpenScope[F, O] =>
-            val interruptible =
-              open.interruptible.map {
-                case (concurrent, ec) => (concurrent, ec, f(Right(None)))
-              }
-            F.flatMap(scope.open(interruptible)) { childScope =>
-              compileLoop(childScope, f(Right(Some(childScope))))
-=======
+              case Left(err) => translateStep(fK, f(Left(err)), concurrent)
+            }
+
           case run: Algebra.Run[F, X, r] =>
             Algebra.segment[G, X, r](run.values).transformWith {
               case Right(v) =>
@@ -453,8 +436,7 @@
                 // next Step will have this to evaluate, and will try to translate again.
                 f(Right(v))
                   .asInstanceOf[FreeC[Algebra[G, X, ?], Unit]]
-              case Left(err) => translateStep(fK, f(Left(err)), effect)
->>>>>>> 5d547a0f
+              case Left(err) => translateStep(fK, f(Left(err)), concurrent)
             }
 
           case step: Algebra.Step[F, x, X] =>
@@ -462,16 +444,16 @@
               .Eval[Algebra[G, X, ?],
                     Option[(Segment[x, Unit], Token, FreeC[Algebra[G, x, ?], Unit])]](
                 Algebra.Step[G, x, X](
-                  stream = translateStep[F, G, x](fK, step.stream, effect),
+                  stream = translateStep[F, G, x](fK, step.stream, concurrent),
                   scope = step.scope
                 ))
               .transformWith { r =>
-                translateStep[F, G, X](fK, f(r), effect)
+                translateStep[F, G, X](fK, f(r), concurrent)
               }
 
           case alg: Algebra.AlgEffect[F, X, r] =>
-            FreeC.Eval[Algebra[G, X, ?], r](alg.translate[G](effect, fK)).transformWith { r =>
-              translateStep(fK, f(r), effect)
+            FreeC.Eval[Algebra[G, X, ?], r](alg.translate[G](concurrent, fK)).transformWith { r =>
+              translateStep(fK, f(r), concurrent)
             }
 
         }
@@ -482,191 +464,10 @@
     }
 
   private def translate0[F[_], G[_], O](
-<<<<<<< HEAD
-      fK: G ~> F,
-      s: FreeC[Algebra[G, O, ?], Unit],
-      effect: Option[Concurrent[F]]
-  ): FreeC[Algebra[F, O, ?], Unit] = {
-
-    // uncons is done
-    case class Done[X, XO](result: Option[(Segment[X, Unit], FreeC[Algebra[G, X, ?], Unit])])
-        extends UR[X, XO]
-
-    // uncons shall continue with result of `f` once `alg` is evaluated
-    // used in OpenScope and CloseScope, to assure scopes are opened and closed only on main Loop.
-    case class Continue[X, R, XO](alg: FreeC[Algebra[F, XO, ?], R],
-                                  f: Either[Throwable, R] => FreeC[Algebra[G, X, ?], Unit])
-        extends UR[X, XO]
-
-    case class Error[X, XO](rsn: Throwable) extends UR[X, XO]
-
-    sealed trait UR[X, XO]
-
-    def uncons[X, XO](
-        xs: FreeC[Algebra[G, X, ?], Unit],
-        chunkSize: Int,
-        maxSteps: Long
-    ): UR[X, XO] =
-      xs.viewL.get match {
-        case _: FreeC.Pure[Algebra[G, X, ?], Unit] =>
-          Done(None)
-
-        case failed: FreeC.Fail[Algebra[G, X, ?], Unit] =>
-          Error(failed.error)
-
-        case bound: FreeC.Bind[Algebra[G, X, ?], y, Unit] =>
-          val f = bound.f
-            .asInstanceOf[Either[Throwable, Any] => FreeC[Algebra[G, X, ?], Unit]]
-          val fx = bound.fx.asInstanceOf[FreeC.Eval[Algebra[G, X, ?], y]].fr
-
-          fx match {
-            case output: Algebra.Output[G, X] =>
-              Done(Some((output.values, f(Right(())))))
-
-            case run: Algebra.Run[G, X, r] =>
-              val (h, t) =
-                run.values.force.splitAt(chunkSize, Some(maxSteps)) match {
-                  case Left((r, chunks, _)) => (chunks, f(Right(r)))
-                  case Right((chunks, tail)) =>
-                    (chunks, segment(tail).transformWith(f))
-                }
-
-              Done(Some((Segment.catenatedChunks(h), t)))
-
-            case u: Algebra.Uncons[G, y, X] =>
-              uncons[y, XO](u.s, u.chunkSize, u.maxSteps) match {
-                case Done(r) => uncons(f(Right(r)), chunkSize, maxSteps)
-                case cont: Continue[y, r, XO] =>
-                  Continue[X, r, XO](
-                    cont.alg,
-                    r =>
-                      Algebra
-                        .uncons[G, X, y](cont.f(r), u.chunkSize, u.maxSteps)
-                        .transformWith(f)
-                  )
-
-                case Error(err) => uncons(f(Left(err)), chunkSize, maxSteps)
-              }
-
-            case run: Algebra.RunLeg[G, x, X] =>
-              Continue(
-                FreeC.Eval[Algebra[F, XO, ?], Option[Stream.StepLeg[F, x]]](
-                  RunLeg[F, x, XO](
-                    new Stream.StepLeg[F, x](
-                      head = run.l.head,
-                      // Scope cast safe as the G in the scope is actually F
-                      // since the Sync is provided when we are compiling the sream.
-                      scope = run.l.scope.asInstanceOf[CompileScope[F, x]],
-                      next = translateLeg[x](run.l.next)
-                    ))
-                ),
-                f
-              )
-
-            case effectAlg: Algebra.AlgEffect[G, X, r] =>
-              Continue(FreeC.Eval(effectAlg.translate[F](effect, fK).covaryOutput[XO]), f)
-
-          }
-
-        case e =>
-          sys.error(
-            "FreeC.ViewL structure must be Pure(a), Fail(e), or Bind(Eval(fx),k), (translate) was: " + e)
-      }
-
-    /**
-      * Translates given free for use in a [[Stream.StepLeg]].
-      *
-      * As such this only translates up to the point where evaluation in compileLoop returns a value.
-      * The rest of the free is kept untranslated. So that next step can translate its
-      * required part of the free or if we force the [[Stream.StepLeg]] back into a stream.
-      *
-      * Otherwise we would be getting the same free translated twice.
-      *
-      * @param next The free that should be translated until it returns a value.
-      */
-    def translateLeg[X](next: FreeC[Algebra[G, X, ?], Unit]): FreeC[Algebra[F, X, ?], Unit] =
-      next.viewL.get match {
-        case _: FreeC.Pure[Algebra[G, X, ?], Unit] =>
-          FreeC.Pure[Algebra[F, X, ?], Unit](())
-
-        case failed: FreeC.Fail[Algebra[G, X, ?], Unit] =>
-          Algebra.raiseError(failed.error)
-
-        case bound: FreeC.Bind[Algebra[G, X, ?], _, Unit] =>
-          val f = bound.f
-            .asInstanceOf[Either[Throwable, Any] => FreeC[Algebra[G, X, ?], Unit]]
-          val fx = bound.fx.asInstanceOf[FreeC.Eval[Algebra[G, X, ?], _]].fr
-
-          fx match {
-            case output: Algebra.Output[G, X] =>
-              Algebra.output[F, X](output.values).transformWith {
-                case Right(v) =>
-                  // Cast is safe here, as at this point the evaluation of this RunStep will end
-                  // and the remainder of the free will be passed to the new Stream.StepLeg, as the next
-                  // thus in the next RunStep, this remainder will be evaluated again.
-                  f(Right(v))
-                    .asInstanceOf[FreeC[Algebra[F, X, ?], Unit]]
-                case Left(err) => translateLeg(f(Left(err)))
-              }
-
-            case run: Algebra.Run[G, X, r] =>
-              Algebra.segment[F, X, r](run.values).transformWith {
-                case Right(v) =>
-                  // Cast is safe here, as at this point the evaluation of this RunStep will end
-                  // and the remainder of the free will be passed to the new Stream.StepLeg, as the next
-                  // thus in the next RunStep, this remainder will be evaluated again.
-                  f(Right(v))
-                    .asInstanceOf[FreeC[Algebra[F, X, ?], Unit]]
-                case Left(err) => translateLeg(f(Left(err)))
-              }
-
-            case u: Algebra.Uncons[G, x, X] =>
-              uncons[x, X](u.s, u.chunkSize, u.maxSteps) match {
-                case Done(r) => translateLeg(f(Right(r)))
-                case cont: Continue[x, r, X] =>
-                  cont.alg.transformWith { r =>
-                    val next: FreeC[Algebra[G, X, ?], Unit] =
-                      Algebra.uncons(cont.f(r), u.chunkSize, u.maxSteps).transformWith(f)
-                    translateLeg(next)
-                  }
-
-                case Error(rsn) => translateLeg(f(Left(rsn)))
-              }
-
-            case run: Algebra.RunLeg[G, x, X] =>
-              FreeC
-                .Eval[Algebra[F, X, ?], Option[Stream.StepLeg[F, x]]](
-                  RunLeg(
-                    new Stream.StepLeg[F, x](
-                      head = run.l.head,
-                      // Scope cast safe as the G in the scope is actually F
-                      // since the Sync is provided when we are compiling the sream.
-                      scope = run.l.scope.asInstanceOf[CompileScope[F, x]],
-                      next = translateLeg[x](run.l.next)
-                    ))
-                )
-                .transformWith { r =>
-                  translateLeg(f(r))
-                }
-
-            case alg: Algebra.AlgEffect[G, X, r] =>
-              FreeC.Eval[Algebra[F, X, ?], r](alg.translate[F](effect, fK)).transformWith { r =>
-                translateLeg(f(r))
-              }
-
-          }
-
-        case e =>
-          sys.error(
-            "FreeC.ViewL structure must be Pure(a), Fail(e), or Bind(Eval(fx),k), (translateLeg) was: " + e)
-      }
-
-=======
       fK: F ~> G,
       s: FreeC[Algebra[F, O, ?], Unit],
-      effect: Option[Effect[G]]
+      concurrent: Option[Concurrent[G]]
   ): FreeC[Algebra[G, O, ?], Unit] =
->>>>>>> 5d547a0f
     s.viewL.get match {
       case _: FreeC.Pure[Algebra[F, O, ?], Unit] =>
         FreeC.Pure[Algebra[G, O, ?], Unit](())
@@ -682,12 +483,12 @@
         fx match {
           case output: Algebra.Output[F, O] =>
             Algebra.output[G, O](output.values).transformWith { r =>
-              translate0(fK, f(r), effect)
+              translate0(fK, f(r), concurrent)
             }
 
           case run: Algebra.Run[F, O, r] =>
             Algebra.segment[G, O, r](run.values).transformWith { r =>
-              translate0(fK, f(r), effect)
+              translate0(fK, f(r), concurrent)
             }
 
           case step: Algebra.Step[F, x, O] =>
@@ -695,16 +496,16 @@
               .Eval[Algebra[G, O, ?],
                     Option[(Segment[x, Unit], Token, FreeC[Algebra[G, x, ?], Unit])]](
                 Algebra.Step[G, x, O](
-                  stream = translateStep[F, G, x](fK, step.stream, effect),
+                  stream = translateStep[F, G, x](fK, step.stream, concurrent),
                   scope = step.scope
                 ))
               .transformWith { r =>
-                translate0(fK, f(r), effect)
+                translate0(fK, f(r), concurrent)
               }
 
           case alg: Algebra.AlgEffect[F, O, r] =>
-            FreeC.Eval[Algebra[G, O, ?], r](alg.translate[G](effect, fK)).transformWith { r =>
-              translate0(fK, f(r), effect)
+            FreeC.Eval[Algebra[G, O, ?], r](alg.translate[G](concurrent, fK)).transformWith { r =>
+              translate0(fK, f(r), concurrent)
             }
 
         }
